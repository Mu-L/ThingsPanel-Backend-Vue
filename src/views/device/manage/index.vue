<script setup lang="tsx">
import { onBeforeMount, ref, watch } from 'vue';
import type { Ref } from 'vue';
import { useRoute, useRouter } from 'vue-router';
import type { DrawerPlacement, StepsProps } from 'naive-ui';
import { NSpace, NTag } from 'naive-ui';
import _ from 'lodash';
import type { TreeSelectOption } from 'naive-ui/es/tree-select/src/interface';
import { localStg } from '@/utils/storage';
import {
  checkDevice,
  deleteDevice,
  devicCeonnectForm,
  deviceDictProtocolServiceFirstLevel,
  deviceDictProtocolServiceSecondLevel,
  deviceGroupTree,
  deviceList,
  getDeviceConfigList,
  putDeviceActive
} from '@/service/api/device';
import type { SearchConfig } from '@/components/data-table-page/index.vue';
import AddDevicesStep1 from '@/views/device/manage/modules/add-devices-step1.vue';
import AddDevicesStep2 from '@/views/device/manage/modules/add-devices-step2.vue';
import AddDevicesStep3 from '@/views/device/manage/modules/add-devices-step3.vue';
import AddDevicesServer1 from '@/views/device/manage/modules/add-devices-server1.vue';
import { useRouterPush } from '@/hooks/common/router';
import { $t } from '@/locales';

interface ServiceIds {
  service_identifier: string;
  service_plugin_id: string;
}

const addKey = ref();
const deviceNumber = ref();
const configOptions = ref();
const deviceId = ref();
const deviceObj = ref();
const configId = ref();
const formData = ref();
const tablePageRef = ref();
const buttonDisabled = ref(true);
const showMessage = ref(false);
const messageColor = ref('');
const route: any = useRoute();
const router: any = useRouter();

const secondLevelOptions = ref<DeviceManagement.ServiceData[]>([]);
const selectedFirstLevel = ref<string | null>(null);
const serviceIds = ref<ServiceIds[]>([]);
const queryOfServiceIdentifier = ref(route.query.service_identifier);
const queryOfServiceAccessId = ref(route.query.service_access_id);

const getFormJson = async id => {
  const res = await devicCeonnectForm({ device_id: id });

  formData.value = res.data;
};
const setUpId = (dId, cId, dobj) => {
  deviceId.value = dId;
  configId.value = cId;
  deviceObj.value = JSON.parse(dobj);
  getFormJson(dId);
};
const getDeviceGroupOptions = async () => {
  // 将原始数据转换为树形结构
  function convertTreeNodeToTarget(treeNode: DeviceManagement.TreeNode): TreeSelectOption {
    const { group, children } = treeNode;
    const targetNode: TreeSelectOption = {
      label: group.name,
      key: group.id
    };

    if (children && children.length > 0) {
      targetNode.children = children.map(convertTreeNodeToTarget);
    }

    return targetNode;
  }

  // 将 TreeNode 数组转换为目标数据结构的数组
  function convertTreeNodesToTarget(treeNodes: DeviceManagement.TreeNode[]): TreeSelectOption[] {
    return treeNodes.map(convertTreeNodeToTarget);
  }

  const res = await deviceGroupTree({});
  let options: any[] = [];
  if (res.data) {
    options = convertTreeNodesToTarget(res.data);
  }
  return options;
};

<<<<<<< HEAD
const getDeviceConfigOptions = async pattern => {
=======
const getDeviceConfigOptions = async () => {
  // console.log(pattern, '我请求了筛选');
>>>>>>> 61849703
  const res = await getDeviceConfigList({
    page: 1,
    page_size: 99
    // device_type: pattern
  });
  let options: any[] = [];
  if (res.data && res.data.list) {
    options = res.data.list;
  }
  configOptions.value = [{ name: $t('custom.devicePage.unlimitedDeviceConfig'), id: '' }, ...options];

  return configOptions.value;
};

const columns_to_show: Ref<any> = ref([
  {
    key: 'name',
    minWidth: '180px',
    label: () => $t('custom.devicePage.deviceName')
  },
  {
    key: 'device_number',
    minWidth: '180px',
    label: () => $t('custom.devicePage.deviceNumber')
  },
  {
    key: 'is_online',
    minWidth: '100px',
    label: () => $t('custom.devicePage.onlineStatus'),
    render: row => {
      if (row?.is_online === 1) {
        return (
          <NSpace>
            <NTag type="success">{$t('custom.devicePage.online')}</NTag>
          </NSpace>
        );
      }
      return (
        <NSpace>
          <NTag type="warning">{$t('custom.devicePage.offline')}</NTag>
        </NSpace>
      );

      // return row?.is_online === 1 ? $t('custom.devicePage.online') : $t('custom.devicePage.offline');
    }
  },
  {
    key: 'warn_status',
    minWidth: '100px',
    label: () => $t('custom.devicePage.alarmStatus'),
    render: row => {
      if (row?.warn_status === 'Y') {
        return (
          <NSpace>
            <NTag type="success">{$t('custom.devicePage.alarmed')}</NTag>
          </NSpace>
        );
      }
      return (
        <NSpace>
          <NTag type="warning">{$t('custom.devicePage.notAlarmed')}</NTag>
        </NSpace>
      );

      // return row?.warn_status === 'Y' ? $t('custom.devicePage.alarmed') : $t('custom.devicePage.notAlarmed');
    }
  },
  {
    key: 'device_config_name',
    minWidth: '100px',
    label: () => $t('custom.devicePage.deviceConfig')
  },
  {
    key: 'ts',
    minWidth: '140px',
    label: () => $t('custom.devicePage.lastPushTime')
  }
  // {
  //   key: 'device_type',
  //   minWidth: '160px',
  //   label: () => $t('custom.devicePage.accessServiceProtocol'),
  //   render: row => {
  //     console.log(row, '当前行')
  //     if (row?.access_way === '') return '此项为空';
  //     return row?.access_way === 'A'
  //       ? `${$t('custom.devicePage.byProtocol')}(${row?.protocol_type || '-'})`
  //       : `${$t('custom.devicePage.byService')}(${row?.protocol_type || '-'})`;
  //   }
  // }
]) as Ref<any>;

const { routerPushByKey } = useRouterPush();
const goDeviceDetails = row => {
  routerPushByKey('device_details', {
    query: {
      d_id: row.id
    }
  });
};
const actions = [
  {
    label: () => $t('custom.devicePage.details'),

    callback: goDeviceDetails
  },
  {
    label: () => $t('custom.devicePage.delete'),
    theKey: $t('custom.devicePage.delete'),
    callback: async row => {
      await deleteDevice({ id: row?.id });
    }
  }
];

const searchConfigs = ref<SearchConfig[]>([
  {
    key: 'group_id',
    label: $t('custom.devicePage.selectGroup'),
    type: 'tree-select',
    multiple: false,
    options: [{ label: $t('custom.devicePage.group'), key: '' }],
    loadOptions: getDeviceGroupOptions
  },
  {
    key: 'device_config_id',
    label: $t('custom.devicePage.unlimitedDeviceConfig'),
    type: 'select',
    options: [],
    labelField: 'name',
    valueField: 'id',
    loadOptions: getDeviceConfigOptions
  },
  {
    key: 'is_online',
    label: $t('custom.devicePage.unlimitedOnlineStatus'),
    type: 'select',
    options: [
      { label: () => $t('custom.devicePage.unlimitedOnlineStatus'), value: '' },
      { label: () => $t('custom.devicePage.online'), value: 1 },
      { label: () => $t('custom.devicePage.offline'), value: 0 }
    ]
  },
  {
    key: 'warn_status',
    label: $t('custom.devicePage.unlimitedAlarmStatus'),
    type: 'select',
    options: [
      { label: () => $t('custom.devicePage.unlimitedAlarmStatus'), value: '' },
      { label: () => $t('custom.devicePage.alarm'), value: 'Y' },
      { label: () => $t('custom.devicePage.noAlarm'), value: 'N' }
    ]
  },
  {
    key: 'device_type',
    label: $t('custom.devicePage.unlimitedAccessType'),
    type: 'select',
    options: [
      { label: $t('custom.devicePage.unlimitedAccessType'), value: '' },
      { label: $t('custom.devicePage.directConnectedDevices'), value: '1' },
      { label: $t('custom.devicePage.gateway'), value: '2' },
      { label: $t('custom.devicePage.gatewaySubEquipment'), value: '3' }
      // { label: $t('custom.devicePage.byProtocol'), value: 'A' },
      // { label: $t('custom.devicePage.byService'), value: 'B' }
    ]
  },
  {
    key: 'service_identifier',
    label: '不限协议/服务',
    type: 'select',
    options: [{ label: '不限协议/服务', value: '' }]
  },
  {
    key: 'search',
    label: $t('custom.devicePage.deviceNameOrNumber'),
    type: 'input'
  },
  {
    key: 'label',
    label: $t('custom.devicePage.label'),
    type: 'input'
  }
]);
const dropOption = [
  {
    label: () => $t('custom.devicePage.manualAdd'),
    key: 'hands'
  },
  {
    label: () => $t('custom.devicePage.addByNumber'),
    key: 'number',
    disabled: true
  },
  {
    label: () => $t('custom.devicePage.addByServer'),
    key: 'server',
    disabled: false
  }
];

const fetchFirstLevelOptions = async () => {
  const { data } = await deviceDictProtocolServiceFirstLevel({
    language_code: localStg.get('lang')
  });

  const protocolOptions = data.protocol.map(item => ({
    label: item.name,
    value: item.service_identifier,
    type: 'protocol'
  }));

  const serviceOptions = data.service
    ? data.service.map(item => {
      serviceIds.value.push({
        service_identifier: item.service_identifier,
        service_plugin_id: item.service_plugin_id
      });

      return {
        label: item.name,
        value: item.service_identifier,
        type: 'service'
      };
    })
    : [];

  searchConfigs.value.map((item: any) => {
    if (item.key === 'service_identifier') {
      item.options = [
        { label: '不限协议/服务', value: '' },
        {
          type: 'group',
          label: '协议',
          key: 'protocol',
          children: [...protocolOptions]
        },
        {
          type: 'group',
          label: '服务',
          key: 'service',
          children: [...serviceOptions]
        }
      ];
    }
    return item;
  });
};

const fetchSecondLevelOptions = async (firstLevelValue, page = 1) => {
  if (!firstLevelValue) return;
  if (page === 1) {
    // 清空二级选项
    secondLevelOptions.value = [];
    searchConfigs.value.map((item: any) => {
      if (item.key === 'service_access_id') {
        item.options = [];
      }
      return item;
    });
  }

  const pluginId = serviceIds.value.filter(item => item.service_identifier === firstLevelValue)[0]?.service_plugin_id;
  const { data } = await deviceDictProtocolServiceSecondLevel({
    params: {
      service_plugin_id: pluginId,
      page,
      page_size: 100
    }
  });

  const { list, total } = data;
  if (page === 1) {
    secondLevelOptions.value = list;
  } else {
    secondLevelOptions.value = [...secondLevelOptions.value, ...list];
  }
  if (total > secondLevelOptions.value.length) {
    await fetchSecondLevelOptions(firstLevelValue, page + 1);
  } else {
    searchConfigs.value.map((item: any) => {
      if (item.key === 'service_access_id') {
        item.options = secondLevelOptions.value.map(item2 => ({
          label: item2.name,
          value: item2.id
        }));
      }
      return item;
    });
  }
};

const paramsUpdateHandle = async params => {
  const firstSelected = params.service_identifier;
  if (firstSelected && selectedFirstLevel.value !== firstSelected) {
    selectedFirstLevel.value = firstSelected;
    const identifierIndex = searchConfigs.value.findIndex(item => item.key === 'service_identifier');
    const accessIndex = searchConfigs.value.findIndex(item => item.key === 'service_access_id');
    // 重置二级选项
    const isService = serviceIds.value.map(item => item.service_identifier).includes(firstSelected);
    if (isService) {
      if (accessIndex === -1) {
        searchConfigs.value.splice(identifierIndex + 1, 0, {
          key: 'service_access_id',
          label: '选择二级服务',
          type: 'select',
          options: []
        });
      } else if (accessIndex > -1) {
        tablePageRef.value?.forceChangeParamsByKey({
          service_access_id: null
        });
      }
      await fetchSecondLevelOptions(firstSelected);
    } else if (accessIndex > -1) {
      searchConfigs.value.splice(accessIndex, 1);
      tablePageRef.value?.forceChangeParamsByKey({
        service_access_id: null
      });
    }
  }
};

const setServiceParams = () => {
  tablePageRef.value?.forceChangeParamsByKey({
    service_identifier: queryOfServiceIdentifier.value,
    service_access_id: queryOfServiceAccessId.value
  });
};

onBeforeMount(async () => {
  await fetchFirstLevelOptions();
  setServiceParams();
});

const topActions = [
  {
    element: () => (
      <n-dropdown options={dropOption} trigger="hover" onSelect={handleSelect}>
        <n-button type="primary">+{$t('custom.devicePage.addDevice')}</n-button>
      </n-dropdown>
    )
  }
];
const active = ref(false);
const isSuccess = ref(false);

const setIsSuccess = (flag: boolean) => {
  isSuccess.value = flag;
};
const placement = ref<DrawerPlacement>('right');
const current = ref<number>(1);
const currentStatus = ref<StepsProps['status']>('process');
const currentServer = ref<number>(1);
const currentServerStatus = ref<StepsProps['status']>('process');
const activate = (place: DrawerPlacement, key: string | number) => {
  if (key === 'server') {
    router.push('/device/service-access');
  } else {
    current.value = 1;
    currentServer.value = 1;
    active.value = true;
    addKey.value = key;
    placement.value = place;
  }
};

const completeAdd = async () => {
  const { error } = await putDeviceActive({
    device_number: deviceNumber.value
  });
  if (!error) {
    active.value = true;
  }
};

const completeHandAdd = () => {
  tablePageRef.value?.handleReset();
};

function handleSelect(key: string | number) {
  activate('bottom', key);
}

const messageStyle = ref({
  color: messageColor,
  marginLeft: '10px',
  marginTop: '5px'
});

watch(
  deviceNumber,
  _.debounce(async newDeviceNumber => {
    try {
      if (!newDeviceNumber) {
        showMessage.value = false;
        return;
      }
      const { data, error } = await checkDevice(newDeviceNumber);
      if (!error && data && data.is_available) {
        buttonDisabled.value = false;
        messageColor.value = 'rgb(2,153,52)';
      } else {
        buttonDisabled.value = true;
        messageColor.value = 'rgb(255, 26, 26)';
      }
      showMessage.value = true;
    } catch (error) {
      console.error(error);
    }
  }, 500)
);
</script>

<template>
  <div>
    <data-table-page
      ref="tablePageRef"
      :fetch-data="deviceList"
      :columns-to-show="columns_to_show"
      :table-actions="actions"
      :search-configs="searchConfigs"
      :top-actions="topActions"
      :row-click="goDeviceDetails"
      @params-update="paramsUpdateHandle"
    />
    <n-drawer v-model:show="active" :height="720" :placement="placement" @after-leave="completeHandAdd">
      <n-drawer-content
        v-if="addKey === 'hands'"
        :title="$t('generate.manually-add-device')"
        class="flex-center pt-24px"
      >
        <n-steps :current="current" :status="currentStatus">
          <n-step :title="$t('custom.devicePage.step1Title')" :description="$t('custom.devicePage.step1Desc')" />
          <n-step :title="$t('custom.devicePage.step2Title')" :description="$t('custom.devicePage.step2Desc')" />
          <n-step :title="$t('custom.devicePage.step3Title')" :description="$t('custom.devicePage.step3Desc')" />
        </n-steps>
        <n-card class="mt-6" bordered border>
          <div v-if="current === 1">
            <AddDevicesStep1
              :set-id-callback="setUpId"
              :config-options="configOptions"
              :next-callback="
                () => {
                  current += 1;
                }
              "
            />
          </div>
          <div v-if="current === 2">
            <AddDevicesStep2
              :set-is-success="setIsSuccess"
              :device_id="deviceId"
              :form-data="deviceObj"
              :form-elements="formData"
              :next-callback="
                () => {
                  current += 1;
                }
              "
            />
          </div>
          <div v-if="current === 3">
            <AddDevicesStep3
              :is-success="isSuccess"
              :close-callback="
                () => {
                  active = false;
                }
              "
              :back-callback="
                () => {
                  current -= 1;
                }
              "
            />
          </div>
        </n-card>
      </n-drawer-content>
      <n-drawer-content
        v-if="addKey === 'number'"
        class="flex-left pt-24px"
        style="margin-left: 500px"
        :title="$t('custom.devicePage.addByNumber')"
      >
        <n-h4 align-text>
          <n-li>
            <NText strong>{{ $t('custom.devicePage.tips') }}</NText>
          </n-li>
        </n-h4>
        <div style="display: flex; margin-bottom: 20px">
          <n-input
            v-model:value="deviceNumber"
            :placeholder="$t('custom.devicePage.enterDeviceNumber')"
            class="max-w-240px"
          ></n-input>
          <NText v-if="showMessage" :style="messageStyle">
            {{
              buttonDisabled
                ? $t('custom.devicePage.deviceNumberNotVvailable')
                : $t('custom.devicePage.enterDeviceNumber')
            }}
          </NText>
        </div>
        <n-button type="primary" :disabled="buttonDisabled" @click="completeAdd">
          {{ $t('custom.devicePage.finish') }}
        </n-button>
      </n-drawer-content>
      <n-drawer-content
        v-if="addKey === 'server'"
        class="flex-center pt-24px"
        :title="$t('custom.devicePage.addByServer')"
      >
        <n-steps :current="currentServer" :status="currentServerStatus">
          <n-step
            :title="$t('custom.devicePage.serverStep1Title')"
            :description="$t('custom.devicePage.serverStep1Desc')"
          />
          <n-step
            :title="$t('custom.devicePage.serverStep2Title')"
            :description="$t('custom.devicePage.serverStep2Desc')"
          />
          <n-step :title="$t('custom.devicePage.step3Title')" :description="$t('custom.devicePage.step3Desc')" />
        </n-steps>
        <n-card class="mt-6" bordered border>
          <AddDevicesServer1
            :next-callback="
              () => {
                currentServer += 1;
              }
            "
          />
        </n-card>
      </n-drawer-content>
    </n-drawer>
  </div>
</template><|MERGE_RESOLUTION|>--- conflicted
+++ resolved
@@ -91,12 +91,9 @@
   return options;
 };
 
-<<<<<<< HEAD
-const getDeviceConfigOptions = async pattern => {
-=======
 const getDeviceConfigOptions = async () => {
   // console.log(pattern, '我请求了筛选');
->>>>>>> 61849703
+
   const res = await getDeviceConfigList({
     page: 1,
     page_size: 99
@@ -309,17 +306,17 @@
 
   const serviceOptions = data.service
     ? data.service.map(item => {
-      serviceIds.value.push({
-        service_identifier: item.service_identifier,
-        service_plugin_id: item.service_plugin_id
-      });
-
-      return {
-        label: item.name,
-        value: item.service_identifier,
-        type: 'service'
-      };
-    })
+        serviceIds.value.push({
+          service_identifier: item.service_identifier,
+          service_plugin_id: item.service_plugin_id
+        });
+
+        return {
+          label: item.name,
+          value: item.service_identifier,
+          type: 'service'
+        };
+      })
     : [];
 
   searchConfigs.value.map((item: any) => {
