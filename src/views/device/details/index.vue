--- conflicted
+++ resolved
@@ -216,7 +216,7 @@
   const { data } = await deviceAlarmStatus({ device_id: d_id });
   alarmStatus.value = data.alarm;
 };
-<<<<<<< HEAD
+
 onBeforeMount(() => {
   console.log('成功啦!!!!!!!!!!!!');
   getDeviceDetail();
@@ -237,10 +237,6 @@
   { deep: true }
 );
 
-=======
-getDeviceDetail();
-getAlarmStatus();
->>>>>>> 6310cdd5
 const save = async () => {
   if (!deviceData.value?.name) {
     window.NMessage.error($t('custom.devicePage.enterDeviceName'));
