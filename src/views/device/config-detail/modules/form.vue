--- conflicted
+++ resolved
@@ -97,14 +97,8 @@
                   {{ subElement.label }}
                   <span>{{ subElement?.validate?.required ? '(必填)' : '(非必填)' }}</span>
                 </n-ellipsis>
-<<<<<<< HEAD
-                <div class="mr-20px w-68px"></div>
-              </div>
-
-=======
                 <div class="mr-20px min-w-[68px] w-[68px] "></div>
               </div>
->>>>>>> 4a95013b
               <n-dynamic-input
                 v-model:value="protocol_config[element.dataKey]"
                 item-style="margin-bottom: 0;"
