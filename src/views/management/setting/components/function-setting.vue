--- conflicted
+++ resolved
@@ -5,7 +5,6 @@
 const queryParam = reactive({
   function_id: ''
 });
-<<<<<<< HEAD
 
 const changeFunc = async (item: object) => {
   queryParam.function_id = item.id;
@@ -13,49 +12,10 @@
   if (!res.error) {
     getFunctionOption();
   }
-=======
-const localParam = reactive({
-  enable_reg: false,
-  use_captcha: false
-});
-
-// const yzm_active = ref(false);
-
-// const zc_active = ref(false);
-
-// const changeYzm = async (value: boolean) => {
-//   queryParam.function_id = yzm_id.value;
-//   console.log(queryParam);
-//   const res = await editFunction(queryParam);
-//   if (!res.error) {
-//     console.log('success');
-//     localParam.use_captcha = value;
-//   }
-//   localStorage.setItem('enableZcAndYzm', JSON.stringify(localParam));
-// };
-
-// const changeZc = async (value: boolean) => {
-//   queryParam.function_id = zc_id.value;
-//   const res = await editFunction(queryParam);
-//   if (!res.error) {
-//     localParam.enable_reg = value;
-//   }
-//   localStorage.setItem('enableZcAndYzm', JSON.stringify(localParam));
-// };
-
-const changeFunc = async (item: object, value: boolean) => {
-  queryParam.function_id = item.id;
-  const res = await editFunction(queryParam);
-  if (!res.error) {
-    localParam[item.name] = value;
-  }
-  localStorage.setItem('enableZcAndYzm', JSON.stringify(localParam));
->>>>>>> 49bedb7e
 };
 const funcOptions = ref([]);
 async function getFunctionOption() {
   const { data } = await getFunction();
-<<<<<<< HEAD
   if (data) {
     localStorage.setItem('enableZcAndYzm', JSON.stringify(data));
     funcOptions.value = data.map(v => {
@@ -65,16 +25,6 @@
       };
     });
   }
-=======
-  funcOptions.value = data.map(v => {
-    localParam[v.name] = v.enable_flag === 'enable';
-    return {
-      ...v,
-      value: v.enable_flag === 'enable'
-    };
-  });
-  localStorage.setItem('enableZcAndYzm', JSON.stringify(localParam));
->>>>>>> 49bedb7e
 }
 
 getFunctionOption();
@@ -85,17 +35,8 @@
     <NForm label-placement="left" :label-width="140">
       <NGrid :cols="24" :x-gap="18">
         <NFormItemGridItem v-for="(item, index) in funcOptions" :key="index" :span="24" :label="item.description">
-<<<<<<< HEAD
           <n-switch v-model:value="item.value" @change="val => changeFunc(item)" />
-=======
-          <n-switch v-model:value="item.value" @change="val => changeFunc(item, val)" />
->>>>>>> 49bedb7e
         </NFormItemGridItem>
-        <!--
- <NFormItemGridItem :span="24" label="是否开启系统注册">
-          <n-switch v-model:value="zc_active" @change="changeZc" />
-        </NFormItemGridItem> 
--->
       </NGrid>
       <NSpace class="w-full pt-16px" :size="24" justify="start"></NSpace>
     </NForm>
