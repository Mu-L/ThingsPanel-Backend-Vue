import JSEncrypt from 'jsencrypt';
import { STATIC_BASE_URL } from '@/constants/common';
import { createServiceConfig } from '~/env.config';
import { rsaPublicKey } from '~/rsa.js';

export function typeOf(obj: any): any {
  const toString: any = Object.prototype.toString;
  const map: any = {
    '[object Boolean]': 'boolean',
    '[object Number]': 'number',
    '[object String]': 'string',
    '[object Function]': 'function',
    '[object Array]': 'array',
    '[object Date]': 'date',
    '[object RegExp]': 'regExp',
    '[object Undefined]': 'undefined',
    '[object Null]': 'null',
    '[object Object]': 'object'
  };
  return map[toString.call(obj)];
}
/**
 * get static source url
 *
 * @param url source url
 * @param showError is show error message
 * @returns static source url
 */
export const getStaticUrl = (url: string, showError: boolean = true): string => {
  if (!url) {
    if (showError) window.NMessage.error('资源不存在');
    return '';
  }
  return url.replace('.', STATIC_BASE_URL);
};

export const getBaseServerUrl = (): string => {
  const { baseURL } = createServiceConfig(import.meta.env);
  return baseURL || `${window.location.origin}/api/v1`;
};

export const getDemoServerUrl = (): string => {
  const { otherBaseURL } = createServiceConfig(import.meta.env);
  return otherBaseURL.demo ? otherBaseURL.demo : `${window.location.origin}/api/v1`;
};

/**
 * get web socket server url
 *
 * @returns web socket server url
 */
export const getWebsocketServerUrl = (): string => {
  const demoUrl = getDemoServerUrl();
<<<<<<< HEAD
=======
  console.log(`demo url:${demoUrl.replace(window.location.protocol, 'ws:')}`);
  if (window.location.protocol === 'https:') {
    return demoUrl.replace(window.location.protocol, 'wss:');
  }
>>>>>>> 61849703
  return demoUrl.replace(window.location.protocol, 'ws:');
};

export function deepClone(data: any): any {
  // 获取传入拷贝函数的数据类型
  const type = typeOf(data);
  // 定义一个返回any类型的数据
  let reData: any;
  // 递归遍历一个array类型数据，
  if (type === 'array') {
    reData = [];
    // eslint-disable-next-line no-plusplus
    for (let i = 0; i < data.length; i++) {
      reData.push(deepClone(data[i]));
    }
  } else if (type === 'object') {
    // 递归遍历一个object类型数据
    reData = {};
    // eslint-disable-next-line guard-for-in
    for (const i in data) {
      reData[i] = deepClone(data[i]);
    }
  } else {
    // 返回基本数据类型
    return data;
  }
  // 将any类型的数据return出去，作为deepClone的结果
  return reData;
}

export function generateUUID(): string {
  let d = new Date().getTime();
  const uuidFormat: string = 'xxxxxxxx-xxxx-4xxx-yxxx-xxxxxxxxxxxx';
  return uuidFormat.replace(/[xy]/g, c => {
    const r = (d + Math.random() * 16) % 16 || 0;
    d = Math.floor(d / 16);
    return (c === 'x' ? r : (r && 0x3) || 0x8).toString(16);
  });
}

export function getFileName(url: string): string {
  const regex = /[^/]*$/;
  const matches = url.match(regex);
  return matches ? matches[0] : 'unknown.file';
}

export function isJSON(str: string): boolean {
  if (typeof str === 'string') {
    try {
      const obj = JSON.parse(str);
      if (typeof obj === 'object' && obj) {
        return obj;
      }
      return false;
    } catch (error) {
      return false;
    }
  }
  return false;
}

// 校验密码强度
export function validPassword(str: string): boolean {
  if (str.length < 8) {
    return false;
  }
  if (!/(?=.*[a-z])(?=.*[A-Z])(?=.*\d)(?=.*[\W_]).{8,}/.test(str)) {
    return false;
  }
  return true;
}

function getRandomBytes(length) {
  return window.crypto.getRandomValues(new Uint8Array(length));
}

function randomBytesToHex(bytes) {
  return Array.from(bytes)
    .map(b => b.toString(16).padStart(2, '0'))
    .join('');
}

export function generateRandomHexString(length) {
  const bytes = getRandomBytes(length);
  const hexString = randomBytesToHex(bytes);
  return hexString;
}

// RSA 公钥加密
export function encryptDataByRsa(data): string {
  const pubKey = rsaPublicKey;
  const encrypt = new JSEncrypt();
  encrypt.setPublicKey(pubKey);
  // 使用公钥进行加密
  try {
    return encrypt.encrypt(data) || '';
  } catch (e) {
    return '';
  }
}

// RSA 私钥解密
export function decryptDataByRsa(data): string {
  //   const priKey = `-----BEGIN RSA PRIVATE KEY-----
  // MIIEowIBAAKCAQEA35ATUHHwTvEHxaOKG/8xTETHq7+syHqEkDXSuKf2irYZefaK
  // e4n2GiM6uWFBgaXX/LxvxkbIQ0WK0R+mIziaF3mTa3gs7n5OiJgJDsqzZHzS9to6
  // j9McNG3v2R0wgjCs9FCR51ZEZIxxC5YYlHd2ZQoVZ8oLMdg9bhop5CsG9J1spkhx
  // 8cmYr50hSenA7rxTQ7fSc8TmMgR6Env84rjUMgxBO7RgnbaURzde0UPOrEmc7FGC
  // ZJixfSkMao0ZoWz5PNE7tNU9LYQJThy+T46HAu5V5zWOuo9AdBdJvQH43yhIptLB
  // /Z1pUsdVUZ0ESaoP326ag8R5EqBSa2+4gce14QIDAQABAoIBAGbkta75scNzdcNF
  // 4KPAER1sLoXioxBmKysASqrIS1VOOG2ExfnT5lvjSPzXQUH9ZWoiBEO6giNMF3bm
  // XR2qyGjzgKEe33co1NZTOx/+tRATzzjj+b4GSN3sl05S++d/paqQhoZ1kubAKKtP
  // eqKiVPBt8qohOIPJZYSOMCeekgX0rgIIDMURcv88qb0Sulb9KbLPGIJqh8VMZn6V
  // GOFcMgq5UB36G2VX8pkVAqCHX5zK2eOHt/E92ItvTClAfBVIpVqDk0YIfW5WK6b3
  // bN2TZs0HsyTdXj8WOCOErC0c4sZ6ENsYcxJP0XShuAynbVxWfFdOoU5UE3Lh58uh
  // eWk1xn0CgYEA+nFkZ+7DbK5miEx315DB52zcIyfccuMi3fy0m5ukvQtRGuhCmEHE
  // MgLXQNq36DL4ctOVKzPyhu9TffAbkdCuOcASvTwAAuOYlVKarhk6o8DKfE5mA/Pu
  // /Nq+EsoKo+XnO5DZnlxTt4S/V5BbB30Dk+W9Kvz/gdpYC9Pjd53KenMCgYEA5IX+
  // gQKW4w0frIEexpjtGVXUJTjaltZLHbgRALBwLGDmQfU3quEVOXF9BLwG8DUTbDEd
  // RORVdF+dOMli2ESJ3gGG+x5eob/aYHpH74/XEkyibUlmYm6pGOtEzAdnIGRqQyGO
  // P+2uqRWpcBVEycSL3NMk94sAU8PM/BHUVcfCVVsCgYBxH/UtqUEm/2QbHwdnHOEp
  // ixeo3aGLV6PxR+vA+j4gklMRZ2ZlZhecS4I1rlYyEYv+OiqAOFfNsZ8yHNonNG7u
  // cR9F0StkIrBSityJ1aWSQEx2d+dG09HY72m6DP9fZ0LauiRCjwvVsqXHhNJJgKO0
  // E6suFtfHLPxmY1C1QFYslwKBgQCIw8CbCSewXwxTuzrl9GQBw6IhXLNFjp6J/L0A
  // Qpf/l0Z2twFH3UlMhaUijj1AySMEnyg7MMQLz6VSdQQZFnvER/m2lGhiOWXCU6x1
  // rQo0Q3T6HvGNe1jsNvGHge6wLiiCYLS3gdIEE5jCIZh3gI+L6zm2hJP/jbFCMpF3
  // fQPK/QKBgGv5g7zk5zxZsS2LNANbOjSCmJsQRjd83LN4nt08N/ro7ZRCh1XL6HIE
  // XBkFA8ndBXMeOdpjXk//ydrzfy0v5bbVTGNg+qu27sSl5F0h29fX5WvyFssZafYB
  // jP7gB07O9kSkzCAh96hMLemrdxUtvpc7HwuRTDYBVsurPo+9dG7l
  // -----END RSA PRIVATE KEY-----`;
  const priKey = '';

  const encrypt = new JSEncrypt();
  encrypt.setPublicKey(priKey);

  // 使用公钥进行加密
  return encrypt.decrypt(data) || '';
}

export function validUsername(str) {
  if (!/^[a-zA-Z0-9_]+$/.test(str)) {
    return false;
  }
  return true;
}

export function validName(str) {
  if (!str || str?.length > 50) {
    return false;
  }
  return true;
}

export function validPasswordByExp(str) {
  if (!/^[A-Za-z\d!@#$%^&*()_+\-=\[\]{};':"\\|,.<>/?]+$/.test(str)) { // eslint-disable-line
    return false;
  }
  return true;
}<|MERGE_RESOLUTION|>--- conflicted
+++ resolved
@@ -51,13 +51,9 @@
  */
 export const getWebsocketServerUrl = (): string => {
   const demoUrl = getDemoServerUrl();
-<<<<<<< HEAD
-=======
-  console.log(`demo url:${demoUrl.replace(window.location.protocol, 'ws:')}`);
   if (window.location.protocol === 'https:') {
     return demoUrl.replace(window.location.protocol, 'wss:');
   }
->>>>>>> 61849703
   return demoUrl.replace(window.location.protocol, 'ws:');
 };
 
