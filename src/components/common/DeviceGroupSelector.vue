<template>
<el-select
    class="w-100"
    v-model="deviceGroupId"
    :clearable="clearable"
    :filterable="filterable"
<<<<<<< HEAD
    :placeholder="$t('DATA_MANAGEMENT.PLACEHOLDER2')"
=======
    :placeholder="$t('DATA_MANAGEMENT.PLACEHOLDER3')"
    :no-data-text="$t('PUBLIC.NODATA')"
>>>>>>> bda55a02
    @change="handleChange()">
  <el-option
      :value="item.id"
      :label="item.device_group"
      v-for="item in deviceGroupOptions" :key="item.id"></el-option>
</el-select>
</template>

<script>
import {defineComponent, ref, watch, created, computed} from "@vue/composition-api";
import {device_group_drop} from "@/api/asset";

export default defineComponent({
  name: "DeviceGroupSelector",
  props: {
    clearable: {
      default: true
    },
    filterable: {
      default: true
    },
    business_id: {
      required: true
    },
    asset_id: {
      required: true
    },
    showAll: {
      default: false
    }
  },
  setup(props, context){
    let deviceGroupOptions = ref([])

    /**
     * 展示所有设备分组选项
     */
    function initShowAll() {
      if(!props.showAll) return false
      deviceGroupOptions.value.unshift({
        device_group: '所有设备分组',
        id: 'all'
      })
    }


    let deviceGroupId = computed({
      get(){
        return props.asset_id
      },
      set(val){
        context.emit("update:asset_id", val)
      }
    })

    // 获取选项
    watch(()=>props.business_id, ()=>{
      let business_id = props.business_id

      if(business_id){
        device_group_drop({business_id}).then(({data})=>{
          if(data.code === 200 && data.data) {
            deviceGroupOptions.value = data.data
          }
          if(deviceGroupOptions.value[0]?.id !== 'all') {
            initShowAll()
          }
        })
      }
    }, {
      immediate: true
    })

    function handleChange(){
      context.emit("change")
    }

    initShowAll()

    return {
      deviceGroupId,
      deviceGroupOptions,
      handleChange,
    }
  }
})
</script>

<style scoped>

</style><|MERGE_RESOLUTION|>--- conflicted
+++ resolved
@@ -4,12 +4,8 @@
     v-model="deviceGroupId"
     :clearable="clearable"
     :filterable="filterable"
-<<<<<<< HEAD
-    :placeholder="$t('DATA_MANAGEMENT.PLACEHOLDER2')"
-=======
     :placeholder="$t('DATA_MANAGEMENT.PLACEHOLDER3')"
     :no-data-text="$t('PUBLIC.NODATA')"
->>>>>>> bda55a02
     @change="handleChange()">
   <el-option
       :value="item.id"
