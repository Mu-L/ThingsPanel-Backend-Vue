<script lang="tsx" setup>
import type { VueElement } from 'vue';
import { computed, defineProps, getCurrentInstance, ref, watchEffect } from 'vue';
import { NButton, NDataTable, NDatePicker, NInput, NPopconfirm, NSelect, NSpace } from 'naive-ui';
import type { TreeSelectOption } from 'naive-ui';
import { useLoading } from '@sa/hooks';
import { $t } from '@/locales';
import { formatDateTime } from '@/utils/common/datetime';
import { createLogger } from '@/utils/logger';
import TencentMap from './modules/tencent-map.vue';
const logger = createLogger('TablePage');
// 定义搜索配置项的类型，支持多种输入类型：纯文本、日期选择器、日期范围选择器、下拉选择和树形选择器
export type theLabel = string | (() => string) | undefined;
export type SearchConfig =
  | {
      key: string;
      label: string;
      type: 'input' | 'date' | 'date-range';
    }
  | {
      key: string;
      label: string;
      type: 'select';
      renderLabel?: any;
      renderTag?: any;
      extendParams?: object;
      options: { label: theLabel; value: any }[];
      labelField?: string;
      valueField?: string;
      loadOptions?: (pattern) => Promise<{ label: theLabel; value: any }[]>;
    }
  | {
      key: string;
      label: string;
      type: 'tree-select';
      options: TreeSelectOption[];
      multiple: boolean;
      loadOptions?: () => Promise<TreeSelectOption[]>;
    };

// 通过props从父组件接收参数

const props = defineProps<{
  fetchData: (data: any) => Promise<any>; // 数据获取函数
  columnsToShow: // 表格列配置
  | {
        key: string;
        label: theLabel;
        render?: (row: any) => VueElement | string | undefined; // 自定义渲染函数
      }[]
    | 'all'; // 特殊值'all'表示显示所有列
  searchConfigs: SearchConfig[]; // 搜索配置数组
  tableActions: Array<{
    // 表格行操作
    theKey?: string; // 操作键
    label: theLabel; // 按钮文本
    callback: any; // 点击回调
  }>;
  topActions: { element: () => JSX.Element }[]; // 顶部操作组件列表
  rowClick?: (row: any) => void; // 表格行点击回调
}>();
const { loading, startLoading, endLoading } = useLoading();
// 解构props以简化访问
const { fetchData, columnsToShow, tableActions, searchConfigs }: any = props;
const isTableView = ref(true); // 默认显示表格视图
const dataList = ref([]); // 表格数据列表
const total = ref(0); // 数据总数
const currentPage = ref(1); // 当前页码
const pageSize = ref(10); // 每页显示数量
const searchCriteria: any = ref({}); // 每页显示数量

// 获取数据的函数，结合搜索条件、分页等
const getData = async () => {
  // 处理搜索条件，特别是将日期对象转换为字符串
  startLoading();
  const processedSearchCriteria = Object.fromEntries(
    Object.entries(searchCriteria.value).map(([key, value]) => {
      if (value && Array.isArray(value)) {
        // 处理日期范围
        return [key, value.map(v => (v instanceof Date ? v.toISOString() : v))];
      }
      // 单一日期处理
      return [key, value instanceof Date ? value.toISOString() : value];
    })
  );
  // 调用提供的fetchData函数获取数据

  const response = await fetchData({
    page: currentPage.value,
    page_size: pageSize.value,
    ...processedSearchCriteria
  });
  // 处理响应
  if (!response.error) {
    dataList.value = response.data.list;
    total.value = response.data.total;
  } else {
    logger.error({ 'Error fetching data:': response.error });
  }
  endLoading();
};

// 使用计算属性动态生成表格的列配置
const generatedColumns = computed(() => {
  let columns;

  if (dataList.value.length > 0) {
    // 根据columnsToShow生成列配置
    columns = (columnsToShow === 'all' ? Object.keys(dataList.value[0]) : columnsToShow).map(item => {
      if (item.render) {
        // 使用自定义的render函数渲染列
        return {
          ...item,
          title: item.label,
          key: item.key,
          render: row => item.render(row)
        };
      }
      return {
        ...item,
        title: item.label,
        key: item.key,
        render: row => {
          if (item.key === 'ts' && row[item.key]) {
            return formatDateTime(row[item.key]);
          }
          return <>{row[item.key]}</>;
        }
      };
    });
    // 添加操作列
    columns.push({
      title: $t('custom.groupPage.actions'),
      key: 'actions',
      width: 150,
      render: row => (
        <div
          onClick={e => {
            e.stopPropagation();
          }}
        >
          <NSpace>
            {tableActions.map(action => {
              if (action.theKey === $t('custom.devicePage.delete')) {
                return (
                  <NPopconfirm
                    onPositiveClick={async e => {
                      e.stopPropagation();
                      await action.callback(row);
                      // eslint-disable-next-line @typescript-eslint/no-use-before-define
                      handleReset();
                    }}
                  >
                    {{
                      trigger: () => (
                        <NButton type="error" size="small">
                          {typeof action.label === 'function' ? action.label() : action.label || ''}
                        </NButton>
                      ),
                      default: () => $t('common.confirmDelete')
                    }}
                  </NPopconfirm>
                );
              }
              return (
                <NButton type="primary" size="small" onClick={() => action.callback(row)}>
                  {typeof action.label === 'function' ? action.label() : action.label || ''}
                </NButton>
              );
            })}
          </NSpace>
        </div>
      )
    });
  }

  return columns || [];
});

// 更新页码或页面大小时重新获取数据
const onUpdatePage = newPage => {
  currentPage.value = newPage;
  getData(); // 更新数据
};
const onUpdatePageSize = newPageSize => {
  pageSize.value = newPageSize;
  currentPage.value = 1; // 重置为第一页
  getData(); // 更新数据
};
// 观察分页和搜索条件的变化，自动重新获取数据
watchEffect(() => {
  searchConfigs.map((item: any) => {
    const vals = searchCriteria.value[item.key];
    if (item?.extendParams && vals) {
      item?.options.map(oitem => {
        if (oitem.dict_value + oitem.device_type === vals) {
          item?.extendParams.map(eitem => {
            searchCriteria.value[eitem.label] = oitem[eitem.value];
          });
        }
      });
    }
  });
<<<<<<< HEAD
  emits('paramsUpdate', searchCriteria.value);
=======
>>>>>>> 61849703
  getData();
});

// 搜索和重置按钮的逻辑
const handleSearch = () => {
  currentPage.value = 1; // 搜索时重置到第一页
  getData();
};

const handleReset = () => {
  // 重置搜索条件
  Object.keys(searchCriteria.value).forEach(key => {
    searchCriteria.value[key] = ''; // 或者对应字段的默认值
  });

  handleSearch(); // 重置后重新获取数据
};
defineExpose({
  handleReset
});
// 更新树形选择器的选项
const handleTreeSelectUpdate = (value, key) => {
  currentPage.value = 1;
  searchCriteria.value[key] = value;
};

// 用于加载动态选项的函数，适用于select和tree-select类型的搜索配置
const loadOptionsOnMount = async pattern => {
  for (const config of searchConfigs) {
    if (config.type === 'select' && config.loadOptions) {
      // eslint-disable-next-line no-await-in-loop
      const opts = await config.loadOptions(pattern); // 调用传入的loadOptions函数加载选项数据
      config.options = [...config.options, ...opts];
    }
  }
};
const rowProps = row => {
  if (props && props.rowClick) {
    return {
      style: 'cursor: pointer;',
      onClick: () => {
        props.rowClick && props.rowClick(row);
      }
    };
  }
  return {};
};
const loadOptionsOnMount2 = async () => {
  for (const config of searchConfigs) {
    if (config.type === 'tree-select' && config.loadOptions) {
      // eslint-disable-next-line no-await-in-loop
      const opts = await config.loadOptions(); // 调用传入的loadOptions函数加载选项数据
      config.options = [...config.options, ...opts];
    }
  }
};

const getPlatform = computed(() => {
  const { proxy }: any = getCurrentInstance();
  return proxy.getPlatform();
});
// 使用throttle减少动态加载选项时的请求频率
// const throttledLoadOptionsOnMount = throttle(loadOptionsOnMount, 300);

// 在组件挂载时加载选项
loadOptionsOnMount('');
loadOptionsOnMount2();
</script>

<template>
  <n-card>
    <div class="flex flex-col gap-15px rounded-lg">
      <!-- 搜索区域与操作按钮 -->
      <div class="row flex items-end justify-between gap-4">
        <!-- 搜索输入和选择器 -->
        <div class="flex flex-1 flex-wrap items-end gap-4">
          <div
            v-for="config in searchConfigs"
            :key="config.key"
            class="flex flex-col gap-2"
            :class="getPlatform ? 'min-w-100%' : ''"
          >
            <template v-if="config.type === 'input'">
              <NInput
                v-model:value="searchCriteria[config.key]"
                size="small"
                :placeholder="config.label"
                class="input-style"
              />
            </template>
            <template v-else-if="config.type === 'date-range'">
              <NDatePicker
                v-model:value="searchCriteria[config.key]"
                size="small"
                type="daterange"
                :placeholder="config.label"
                class="input-style"
              />
            </template>
            <template v-else-if="config.type === 'select'">
              <NSelect
                v-model:value="searchCriteria[config.key]"
                :value-field="config.valueField"
                :label-field="config.labelField"
                size="small"
                filterable
                :options="config.options"
                :render-label="config.renderLabel"
                :render-tag="config.renderTag"
                :placeholder="config.label"
                class="input-style"
                @update:value="currentPage = 1"
              />
            </template>
            <template v-else-if="config.type === 'date'">
              <NDatePicker
                v-model:value="searchCriteria[config.key]"
                size="small"
                type="date"
                :placeholder="config.label"
                class="input-style"
              />
            </template>
            <template v-else-if="config.type === 'tree-select'">
              <n-tree-select
                v-model:value="searchCriteria[config.key]"
                size="small"
                filterable
                :options="config.options"
                :multiple="config.multiple"
                class="input-style"
                @update:value="value => handleTreeSelectUpdate(value, config.key)"
              />
            </template>
          </div>
          <div>
            <NButton v-if="0" class="btn-style" size="small" @click="handleSearch">{{ $t('common.search') }}</NButton>
            <NButton class="btn-style" size="small" @click="handleReset">{{ $t('common.reset') }}</NButton>
          </div>
        </div>
        <!-- 新建与返回按钮 -->
      </div>

      <div class="h-2px w-full bg-[#f6f9f8]"></div>
      <div class="flex items-center justify-between">
        <div class="flex gap-2">
          <component :is="action.element" v-for="(action, index) in topActions" :key="index"></component>
        </div>
        <!-- 组件内部的表操作 -->
        <div>
          <NButton quaternary @click="isTableView = true">
            <template #icon>
              <n-icon text style="font-size: 24px">
                <icon-material-symbols:table-rows-narrow-outline-sharp class="text-24px" />
              </n-icon>
            </template>
          </NButton>
          <NButton quaternary @click="isTableView = false">
            <template #icon>
              <n-icon text style="font-size: 24px">
                <icon-material-symbols:map-rounded class="text-24px" />
              </n-icon>
            </template>
          </NButton>
          <NButton quaternary @click="getData">
            <template #icon>
              <n-icon text style="font-size: 24px">
                <icon-material-symbols:refresh class="text-24px" />
              </n-icon>
            </template>
          </NButton>
        </div>
      </div>
      <!-- 数据表格 -->
      <div v-if="isTableView" class="overflow-x-auto">
        <NDataTable
          :row-props="rowProps"
          :loading="loading"
          :columns="generatedColumns"
          :data="dataList"
          class="w-full"
        />
      </div>
      <div v-else class="h-525px">
        <!-- 地图视图占位 -->
        <TencentMap :devices="dataList" />
      </div>

      <n-pagination
        v-model:page="currentPage"
        v-model:page-size="pageSize"
        class="justify-end"
        :item-count="total"
        :page-sizes="[10, 20, 30, 40, 50]"
        show-size-picker
        @update:page="onUpdatePage"
        @update:page-size="onUpdatePageSize"
      />
    </div>
  </n-card>
</template>

<style scoped lang="scss">
.input-style {
  min-width: 140px;
}

.btn-style {
  @apply hover:bg-[var(--color-primary-hover)] rounded-md shadow;
}

.card-wrapper {
  @apply rounded-lg shadow overflow-hidden;
  margin: 0 auto;
  padding: 16px;
}
</style><|MERGE_RESOLUTION|>--- conflicted
+++ resolved
@@ -201,10 +201,6 @@
       });
     }
   });
-<<<<<<< HEAD
-  emits('paramsUpdate', searchCriteria.value);
-=======
->>>>>>> 61849703
   getData();
 });
 
