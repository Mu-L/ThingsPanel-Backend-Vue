--- conflicted
+++ resolved
@@ -54,16 +54,9 @@
   >
     <NMessageProvider>
       <Content />
-<<<<<<< HEAD
-    </NMessageProvider>
-    <AppProvider>
-      <RouterView class="bg-layout" />
-    </AppProvider>
-=======
       <AppProvider>
         <RouterView class="bg-layout" />
       </AppProvider>
     </NMessageProvider>
->>>>>>> 2467976c
   </NConfigProvider>
 </template>