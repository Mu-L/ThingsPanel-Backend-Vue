--- conflicted
+++ resolved
@@ -2,16 +2,34 @@
   <div class="rounded p-4 card no-border v-application" data-app="true">
     <v-row class="" style="height: 75px">
       <v-col cols="12" xs="12" md="2">
-        <el-select v-model="buisness_id" :popper-append-to-body="false" class="width-100"
-          :placeholder="$t('COMMON.PLACEHOLDER8')">
-          <el-option v-for="(e, index) in buisnesss" :key="e.ts" :value="e.id" :label="e.name"
-            @click.native="onClickBuisness(e.name, e.id)"></el-option>
+        <el-select
+          v-model="buisness_id"
+          :popper-append-to-body="false"
+          class="width-100"
+          :placeholder="$t('COMMON.PLACEHOLDER8')"
+        >
+          <el-option
+            v-for="(e, index) in buisnesss"
+            :key="e.ts"
+            :value="e.id"
+            :label="e.name"
+            @click.native="onClickBuisness(e.name, e.id)"
+          ></el-option>
         </el-select>
       </v-col>
       <v-col cols="12" xs="12" md="2">
-        <el-select v-model="entity_id" :popper-append-to-body="false" class="width-100"
-          :placeholder="$t('COMMON.PLACEHOLDER35')">
-          <el-option v-for="(e, index) in equlist" :key="e.latesttime" :value="e.id" :label="e.name"></el-option>
+        <el-select
+          v-model="entity_id"
+          :popper-append-to-body="false"
+          class="width-100"
+          :placeholder="$t('COMMON.PLACEHOLDER35')"
+        >
+          <el-option
+            v-for="(e, index) in equlist"
+            :key="e.latesttime"
+            :value="e.id"
+            :label="e.name"
+          ></el-option>
         </el-select>
       </v-col>
       <!-- <v-col cols="12" xs="12" md="2">
@@ -29,32 +47,65 @@
         </el-select>
       </v-col> -->
       <v-col cols="12" xs="12" md="2">
-        <date-picker type="datetime" class="datepickers strdate" v-model="start_time" locale="zh-cn"
-          format="YYYY-M-D HH:mm:ss" :locale-config="localeConfig" auto-submit></date-picker>
+        <date-picker
+          type="datetime"
+          class="datepickers strdate"
+          v-model="start_time"
+          locale="zh-cn"
+          format="YYYY-M-D HH:mm:ss"
+          :locale-config="localeConfig"
+          auto-submit
+        ></date-picker>
       </v-col>
       <v-col cols="12" xs="12" md="2">
-        <date-picker type="datetime" class="datepickers enddate" v-model="end_time" locale="zh-cn"
-          format="YYYY-M-D HH:mm:ss" :locale-config="localeConfig" auto-submit></date-picker>
+        <date-picker
+          type="datetime"
+          class="datepickers enddate"
+          v-model="end_time"
+          locale="zh-cn"
+          format="YYYY-M-D HH:mm:ss"
+          :locale-config="localeConfig"
+          auto-submit
+        ></date-picker>
       </v-col>
       <v-col cols="12" xs="12" md="2">
-        <el-input class="searchInput" type="text" v-model="token" placeholder="请输入Token" />
+        <el-input
+          class="searchInput"
+          type="text"
+          v-model="token"
+          placeholder="请输入Token"
+        />
       </v-col>
 
       <v-col cols="24" xs="24" md="2">
-        <v-btn color="primary" @click="exportdata" style="margin-left: 12px">导出</v-btn>
-        <v-btn color="primary" @click="ajaxdata" style="margin-left: 12px">搜索</v-btn>
+        <v-btn color="primary" @click="exportdata" style="margin-left: 12px"
+          >导出</v-btn
+        >
+        <v-btn color="primary" @click="ajaxdata" style="margin-left: 12px"
+          >搜索</v-btn
+        >
       </v-col>
       <!--            <v-col cols="12" xs="12" md="1">-->
       <!--                <v-btn color="primary" @click="exportdata">导出</v-btn>-->
       <!--            </v-col>-->
     </v-row>
-    <v-data-table :headers="headers" :hide-default-header="hideheader" :items="desserts" sort-by="calories"
-      class="no-bg text-white" hide-default-footer>
+    <v-data-table
+      :headers="headers"
+      :hide-default-header="hideheader"
+      :items="desserts"
+      sort-by="calories"
+      class="no-bg text-white"
+      hide-default-footer
+    >
       <template v-slot:header="{ props: { headers } }">
         <thead>
           <tr>
-            <th v-for="(header, h) in headers" class="text-white" :class="h == 3 ? 'text-center width-300' : ''"
-              :key="header.id">
+            <th
+              v-for="(header, h) in headers"
+              class="text-white"
+              :class="h == 3 ? 'text-center width-300' : ''"
+              :key="header.id"
+            >
               {{ $t(header.text) }}
             </th>
           </tr>
@@ -68,34 +119,42 @@
         </router-link> -->
         <div>{{ item.name }}</div>
       </template>
-<<<<<<< HEAD
       <template v-slot:item.dbl_v="{ item }">
-      <div v-if="item.str_v.indexOf('file') == -1">{{item.dbl_v}}</div>
-       <el-image
+        <div v-if="item.str_v.indexOf('file') == -1">{{ item.dbl_v }}</div>
+        <el-image
           style="width: 100px; height: 80px"
-          :src="url+item.str_v" 
+          :src="url + item.str_v"
           :preview-src-list="imgView(item.str_v)"
-          v-else>
+          v-else
+        >
         </el-image>
       </template>
-=======
->>>>>>> b4102721
     </v-data-table>
-    <v-pagination v-if="length > 1" class="float-right mt-8" v-model="page" :length="length" :page="page"
-      :total-visible="10" @input="pageChange"></v-pagination>
+    <v-pagination
+      v-if="length > 1"
+      class="float-right mt-8"
+      v-model="page"
+      :length="length"
+      :page="page"
+      :total-visible="10"
+      @input="pageChange"
+    ></v-pagination>
     <div style="clear: both"></div>
     <v-dialog v-model="dialogVisible" max-width="500">
       <v-card class="card">
         <v-card-title>
-          <h5 class="headline text-white">
-            温馨提示
-          </h5>
+          <h5 class="headline text-white">温馨提示</h5>
         </v-card-title>
         <v-card-text>
-          <div class="text-white">确定要导出{{total}}条数据吗？</div></v-card-text>
+          <div class="text-white">
+            确定要导出{{ total }}条数据吗？
+          </div></v-card-text
+        >
         <v-card-actions>
           <v-spacer></v-spacer>
-          <v-btn class="canclebtn" text @click="dialogVisible = false">取消</v-btn>
+          <v-btn class="canclebtn" text @click="dialogVisible = false"
+            >取消</v-btn
+          >
           <v-btn class="confbtn" text @click="toExport">确定</v-btn>
         </v-card-actions>
       </v-card>
@@ -103,312 +162,381 @@
   </div>
 </template>
 <style scoped>
-  .v-application .text-start {
-    text-align: center !important;
-    font-size: 13px;
-  }
-
-  table td {
-    vertical-align: middle;
-  }
-
-  .v-application {
-    display: block;
-  }
-
-  .v-middle-80 {
-    line-height: 80px;
-  }
-
-  .v-pagination .primary {
-    background-color: #1867c0 !important;
-    border-color: #1867c0 !important;
-  }
-
-  .sel-width {
-    width: 150px;
-  }
-
-  /deep/ .vpd-icon-btn {
-    margin: 0 !important;
-  }
+.v-application .text-start {
+  text-align: center !important;
+  font-size: 13px;
+}
+
+table td {
+  vertical-align: middle;
+}
+
+.v-application {
+  display: block;
+}
+
+.v-middle-80 {
+  line-height: 80px;
+}
+
+.v-pagination .primary {
+  background-color: #1867c0 !important;
+  border-color: #1867c0 !important;
+}
+
+.sel-width {
+  width: 150px;
+}
+
+/deep/ .vpd-icon-btn {
+  margin: 0 !important;
+}
 </style>
 
 <script>
-  import {
-    mapState
-  } from "vuex";
-  import {
-    REGISTER
-  } from "@/core/services/store/auth.module";
-  import {
-    UPDATE_USER
-  } from "@/core/services/store/auth.module";
-  import {
-    REFRESH
-  } from "@/core/services/store/auth.module";
-  import AUTH from "@/core/services/store/auth.module";
-  import {
-    dateFormat
-  } from "../../../utils/tool.js";
-
-  import ApiService from "@/core/services/api.service";
-  import Hits from "@/assets/js/components/com.js";
-  export default {
-    data: () => ({
-      dialogVisible: false,
-      total: 0,
-      hideheader: true,
-      seen: true,
-      length: 3,
-      circle: false,
-      disabled: false,
-      limit: 10,
-      page: 1,
-      headers: [{
-          text: "COMMON.BUSINESSNAME",
-          class: "text-white",
-          value: "bname",
+import { mapState } from "vuex";
+import { REGISTER } from "@/core/services/store/auth.module";
+import { UPDATE_USER } from "@/core/services/store/auth.module";
+import { REFRESH } from "@/core/services/store/auth.module";
+import AUTH from "@/core/services/store/auth.module";
+import { dateFormat } from "../../../utils/tool.js";
+
+import ApiService from "@/core/services/api.service";
+import Hits from "@/assets/js/components/com.js";
+export default {
+  data: () => ({
+    dialogVisible: false,
+    total: 0,
+    hideheader: true,
+    seen: true,
+    length: 3,
+    circle: false,
+    disabled: false,
+    limit: 10,
+    page: 1,
+    headers: [
+      {
+        text: "COMMON.BUSINESSNAME",
+        class: "text-white",
+        value: "bname",
+      },
+      {
+        text: "COMMON.TITLE29",
+        class: "text-white",
+        value: "name",
+      },
+      {
+        text: "Token",
+        class: "text-white",
+        value: "token",
+      },
+      {
+        text: "COMMON.TIMES",
+        class: "text-white",
+        value: "ts",
+      },
+      {
+        text: "COMMON.TITLE30",
+        class: "text-white",
+        value: "key",
+      },
+      {
+        text: "COMMON.TITLE31",
+        class: "text-white",
+        value: "dbl_v",
+      },
+      {
+        text: "COMMON.TITLE32",
+        class: "text-white",
+        value: "entity_type",
+      },
+    ],
+    token: "",
+    desserts: [],
+    entity_id: "",
+    type: 4,
+    equlist: [],
+    buisnesss: [],
+    buisness_id: "",
+    typelist: [
+      {
+        id: 1,
+        name: "今日数据",
+      },
+      {
+        id: 2,
+        name: "本周数据",
+      },
+      {
+        id: 3,
+        name: "本月数据",
+      },
+      {
+        id: 4,
+        name: "自定义",
+      },
+    ],
+    localeConfig: {
+      "zh-cn": {
+        dow: 0,
+        dir: "ltr",
+        lang: {
+          label: "ZH-CN",
+          submit: "确定",
+          cancel: "取消",
+          now: "现在",
         },
-        {
-          text: "COMMON.TITLE29",
-          class: "text-white",
-          value: "name",
-        },
-        {
-          text: "Token",
-          class: "text-white",
-          value: "token",
-        },
-        {
-          text: "COMMON.TIMES",
-          class: "text-white",
-          value: "ts",
-        },
-        {
-          text: "COMMON.TITLE30",
-          class: "text-white",
-          value: "key",
-        },
-        {
-          text: "COMMON.TITLE31",
-          class: "text-white",
-          value: "dbl_v",
-        },
-        {
-          text: "COMMON.TITLE32",
-          class: "text-white",
-          value: "entity_type",
-        },
-      ],
-      token: "",
-      desserts: [],
-      entity_id: "",
-      type: 4,
-      equlist: [],
-      buisnesss: [],
-      buisness_id: "",
-      typelist: [{
-          id: 1,
-          name: "今日数据",
-        },
-        {
-          id: 2,
-          name: "本周数据",
-        },
-        {
-          id: 3,
-          name: "本月数据",
-        },
-        {
-          id: 4,
-          name: "自定义",
-        },
-      ],
-      localeConfig: {
-        "zh-cn": {
-          dow: 0,
-          dir: "ltr",
-          lang: {
-            label: "ZH-CN",
-            submit: "确定",
-            cancel: "取消",
-            now: "现在",
-          },
-        },
-      },
-      start_time: "",
-      end_time: "",
-    }),
-
-    created() {
-      // this.initialize();
-      var data = new Date();
-      var month =
-        data.getMonth() < 9 ? "0" + (data.getMonth() + 1) : data.getMonth() + 1;
-      var date = data.getDate() <= 9 ? "0" + data.getDate() : data.getDate();
-      console.log(data.getHours());
-      var hour = data.getHours() <= 9 ? "0" + data.getHours() : data.getHours();
-      var minute =
-        data.getMinutes() <= 9 ? "0" + data.getMinutes() : data.getMinutes();
-      var second =
-        data.getSeconds() <= 9 ? "0" + data.getSeconds() : data.getSeconds();
-      var days = 7;
-      var newDate = new Date(Date.now() - days * 24 * 60 * 60 * 1000);
-      var endmonth =
-        newDate.getMonth() < 9 ?
-        "0" + (newDate.getMonth() + 1) :
-        newDate.getMonth() + 1;
-      var enddate =
-        newDate.getDate() <= 9 ? "0" + newDate.getDate() : newDate.getDate();
-      var enddates =
-        data.getFullYear() +
-        "-" +
-        month +
-        "-" +
-        date +
-        " " +
-        hour +
-        ":" +
-        minute +
-        ":" +
-        second;
-      var startdate =
-        newDate.getFullYear() +
-        "-" +
-        endmonth +
-        "-" +
-        enddate +
-        " " +
-        hour +
-        ":" +
-        minute +
-        ":" +
-        second;
-      this.start_time = startdate;
-      this.end_time = enddates;
-      console.log(this.start_time);
-
-<<<<<<< HEAD
+      },
+    },
+    start_time: "",
+    end_time: "",
+    url:process.env.VUE_APP_BASE_URL
+  }),
+
+  created() {
+    // this.initialize();
+    var data = new Date();
+    var month =
+      data.getMonth() < 9 ? "0" + (data.getMonth() + 1) : data.getMonth() + 1;
+    var date = data.getDate() <= 9 ? "0" + data.getDate() : data.getDate();
+    console.log(data.getHours());
+    var hour = data.getHours() <= 9 ? "0" + data.getHours() : data.getHours();
+    var minute =
+      data.getMinutes() <= 9 ? "0" + data.getMinutes() : data.getMinutes();
+    var second =
+      data.getSeconds() <= 9 ? "0" + data.getSeconds() : data.getSeconds();
+    var days = 7;
+    var newDate = new Date(Date.now() - days * 24 * 60 * 60 * 1000);
+    var endmonth =
+      newDate.getMonth() < 9
+        ? "0" + (newDate.getMonth() + 1)
+        : newDate.getMonth() + 1;
+    var enddate =
+      newDate.getDate() <= 9 ? "0" + newDate.getDate() : newDate.getDate();
+    var enddates =
+      data.getFullYear() +
+      "-" +
+      month +
+      "-" +
+      date +
+      " " +
+      hour +
+      ":" +
+      minute +
+      ":" +
+      second;
+    var startdate =
+      newDate.getFullYear() +
+      "-" +
+      endmonth +
+      "-" +
+      enddate +
+      " " +
+      hour +
+      ":" +
+      minute +
+      ":" +
+      second;
+    this.start_time = startdate;
+    this.end_time = enddates;
+    console.log(this.start_time);
+
+    this.equdata();
+    this.ajaxdata();
+  },
+
   methods: {
-    imgView(str){
-      let arr = []
-      arr.push(this.url+str)
-      return arr
-=======
+    imgView(str) {
+      let arr = [];
+      arr.push(this.url + str);
+      return arr;
+    },
+    onClickBuisness(name, id) {
+      let _that = this;
+      ApiService.post(AUTH.local_url + "/asset/list", {
+        business_id: id,
+      })
+        .then(({ data }) => {
+          console.log("资产编辑列表");
+          console.log(data);
+          if (data.code == 200) {
+            var arr = data.data[0].device;
+            _that.equlist = arr;
+          } else {
+            this.$store.dispatch(REFRESH).then(() => {});
+          }
+        })
+        .catch(({ response }) => {
+          console.log(response);
+        });
+    },
+    equdata() {
+      let _that = this;
+      ApiService.post(AUTH.local_url + "/business/index", {
+        page: 1,
+      }).then(({ data }) => {
+        console.log("业务列表");
+        console.log(data);
+        if (data.code == 200) {
+          _that.buisnesss = data.data.data;
+        }
+        if (data.code == 401) {
+        } else {
+        }
+      });
+      // ApiService.post(AUTH.local_url + "/kv/list").then(({ data }) => {
+      //   console.log("设备列表");
+      //   console.log(data);
+      //   if (data.code == 200) {
+      //     this.equlist = data.data;
+      //   } else if (data.code == 401) {
+      //     this.$store.dispatch(LOGOUT).then(() =>
+      //       this.$router.push({
+      //         name: "login",
+      //       })
+      //     );
+      //   } else {
+      //   }
+      // });
+    },
+    ajaxdata() {
+      ApiService.post(AUTH.local_url + "/kv/index", {
+        limit: this.limit,
+        page: this.page,
+        entity_id: this.entity_id,
+        type: this.type,
+        start_time: this.start_time,
+        end_time: this.end_time,
+        token: this.token,
+      }).then(({ data }) => {
+        console.log("数据管理列表");
+        console.log(data);
+        if (data.code == 200) {
+          let datas = data.data.data;
+          if (datas) {
+            for (let i = 0; i < datas.length; i++) {
+              let item = datas[i];
+              item["ts"] = dateFormat(item["ts"] / 1000000);
+            }
+            this.desserts = datas;
+            this.length = data.data.total;
+            this.page = data.data.current_page;
+          } else {
+            this.desserts = [];
+          }
+        } else if (data.code == 401) {
+          this.$store.dispatch(REFRESH).then(() => {});
+        } else {
+        }
+      });
+    },
+
+    pageChange() {
       this.equdata();
       this.ajaxdata();
->>>>>>> b4102721
-    },
-
-    methods: {
-      onClickBuisness(name, id) {
-        let _that = this;
-        ApiService.post(AUTH.local_url + "/asset/list", {
-            business_id: id,
-          })
-          .then(({
-            data
-          }) => {
-            console.log("资产编辑列表");
-            console.log(data);
-            if (data.code == 200) {
-              var arr = data.data[0].device;
-              _that.equlist = arr;
-            } else {
-              this.$store.dispatch(REFRESH).then(() => {});
-            }
-          })
-          .catch(({
-            response
-          }) => {
-            console.log(response);
-          });
-      },
-      equdata() {
-        let _that = this;
-        ApiService.post(AUTH.local_url + "/business/index", {
-          page: 1,
-        }).then(({
-          data
-        }) => {
-          console.log("业务列表");
+    },
+
+    onClickBuisness(name, id) {
+      let _that = this;
+      ApiService.post(AUTH.local_url + "/asset/list", {
+        business_id: id,
+      })
+        .then(({ data }) => {
+          console.log("资产编辑列表");
           console.log(data);
           if (data.code == 200) {
-            _that.buisnesss = data.data.data;
+            var arr = data.data[0].device;
+            _that.equlist = arr;
+          } else {
+            this.$store.dispatch(REFRESH).then(() => {});
           }
-          if (data.code == 401) {} else {}
+        })
+        .catch(({ response }) => {
+          console.log(response);
         });
-        // ApiService.post(AUTH.local_url + "/kv/list").then(({ data }) => {
-        //   console.log("设备列表");
-        //   console.log(data);
-        //   if (data.code == 200) {
-        //     this.equlist = data.data;
-        //   } else if (data.code == 401) {
-        //     this.$store.dispatch(LOGOUT).then(() =>
-        //       this.$router.push({
-        //         name: "login",
-        //       })
-        //     );
-        //   } else {
-        //   }
-        // });
-      },
-      ajaxdata() {
-        ApiService.post(AUTH.local_url + "/kv/index", {
-          limit: this.limit,
-          page: this.page,
-          entity_id: this.entity_id,
-          type: this.type,
-          start_time: this.start_time,
-          end_time: this.end_time,
-          token: this.token,
-        }).then(({
-          data
-        }) => {
-          if (data.code == 200) {
-            let datas = data.data.data;
-            if (datas) {
-              for (let i = 0; i < datas.length; i++) {
-                let item = datas[i];
-                item["ts"] = dateFormat(item["ts"] / 1000000);
-              }
-              this.desserts = datas;
-              this.total = data.data.total;
-              this.length = Math.ceil(data.data.total / data.data.per_page);
-              this.page = data.data.current_page;
-            } else {
-              this.desserts = [];
+    },
+    equdata() {
+      let _that = this;
+      ApiService.post(AUTH.local_url + "/business/index", {
+        page: 1,
+      }).then(({ data }) => {
+        console.log("业务列表");
+        console.log(data);
+        if (data.code == 200) {
+          _that.buisnesss = data.data.data;
+        }
+        if (data.code == 401) {
+        } else {
+        }
+      });
+      // ApiService.post(AUTH.local_url + "/kv/list").then(({ data }) => {
+      //   console.log("设备列表");
+      //   console.log(data);
+      //   if (data.code == 200) {
+      //     this.equlist = data.data;
+      //   } else if (data.code == 401) {
+      //     this.$store.dispatch(LOGOUT).then(() =>
+      //       this.$router.push({
+      //         name: "login",
+      //       })
+      //     );
+      //   } else {
+      //   }
+      // });
+    },
+    ajaxdata() {
+      ApiService.post(AUTH.local_url + "/kv/index", {
+        limit: this.limit,
+        page: this.page,
+        entity_id: this.entity_id,
+        type: this.type,
+        start_time: this.start_time,
+        end_time: this.end_time,
+        token: this.token,
+      }).then(({ data }) => {
+        if (data.code == 200) {
+          let datas = data.data.data;
+          if (datas) {
+            for (let i = 0; i < datas.length; i++) {
+              let item = datas[i];
+              item["ts"] = dateFormat(item["ts"] / 1000000);
             }
-          } else if (data.code == 401) {
-            this.$store.dispatch(REFRESH).then(() => {});
-          } else {}
-        });
-      },
-
-      pageChange() {
-        this.ajaxdata();
-      },
-      toExport() {
-        ApiService.post(AUTH.local_url + "/kv/export", {
-          entity_id: this.entity_id,
-          type: this.type,
-          start_time: this.start_time,
-          end_time: this.end_time,
-        }).then(({
-          data
-        }) => {
-          if (data.code == 200) {
-            this.dialogVisible = false
-            window.open(process.env.VUE_APP_BASE_URL + "/" + data.data, "_blank");
-          } else if (data.code == 401) {
-            this.$store.dispatch(REFRESH).then(() => {});
-          } else {}
-        });
-      },
-      exportdata() {
-        this.dialogVisible = true
-      },
-    },
-  };
+            this.desserts = datas;
+            this.total = data.data.total;
+            this.length = Math.ceil(data.data.total / data.data.per_page);
+            this.page = data.data.current_page;
+          } else {
+            this.desserts = [];
+          }
+        } else if (data.code == 401) {
+          this.$store.dispatch(REFRESH).then(() => {});
+        } else {
+        }
+      });
+    },
+
+    pageChange() {
+      this.ajaxdata();
+    },
+    toExport() {
+      ApiService.post(AUTH.local_url + "/kv/export", {
+        entity_id: this.entity_id,
+        type: this.type,
+        start_time: this.start_time,
+        end_time: this.end_time,
+      }).then(({ data }) => {
+        if (data.code == 200) {
+          this.dialogVisible = false;
+          window.open(process.env.VUE_APP_BASE_URL + "/" + data.data, "_blank");
+        } else if (data.code == 401) {
+          this.$store.dispatch(REFRESH).then(() => {});
+        } else {
+        }
+      });
+    },
+    exportdata() {
+      this.dialogVisible = true;
+    },
+  },
+};
 </script>