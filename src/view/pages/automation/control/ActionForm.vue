<template>
  <div>
    <el-form-item style="width:100%" :label="$t('AUTOMATION.THEN')">
      <div style="display: flex;margin-bottom: 10px" v-for="(action, index) in actions" :key="index">

        <el-select ref="actionTypeRef" style="width: 120px;margin-right:20px" :placeholder="$t('AUTOMATION.PLACEHOLDER.ACTION_TYPE')" v-model="action.type"
                   :disabled="actions.length > (index+1)"
                   @change="v=>handleChangeActionType(action, v)">
          <el-option v-for="(item, index) in action.typeOptions" :key="index" :label="item.label" :value="item.value"></el-option>
        </el-select>

        <!-- 操作设备 -->
        <CommandDevice ref="commandRef" v-if="action.type=='device'" :data="action.data" @change="v=>handleCommandChange(action, v)"/>


        <!-- 激活场景 -->
        <SceneSelector ref="sceneRef" v-if="action.type=='scene'" :value="action.value" @change="v=>handleSceneChange(action, v)"/>

        <!-- 告警通知 -->
        <AlarmNotification ref="alarmRef" v-if="action.type=='alarm'" :data="action.data" @change="v=>handleAlarmChange(action, v)"/>
        <!-- <el-button v-if="action.type=='device'" type="danger" size="mini">{{ $t('AUTOMATION.DELETE') }}</el-button> -->
        
        <div style="margin-left:20px;">
          <el-button style="height:40px" type="danger" size="small" :v-if="actions.length > 0" @click="handleDeleteAction(action)">{{ $t('AUTOMATION.DELETE') }}</el-button>
        </div>
        
      </div>
      <el-button type="border" size="mini" :disabled="actions.length > 2" @click="handleAddAction">{{ $t('AUTOMATION.ADD_ACTION_TYPE') }}</el-button>
    </el-form-item>
  </div>
</template>

<script>
import {message_error} from "@/utils/helpers";
import CommandDevice from "./action/CommandDevice";
import SceneSelector from "./action/SceneSelector";
import AlarmNotification from "./action/AlarmNotification.vue";
import i18n from "@/core/plugins/vue-i18n"

const actionTypeOptions = [
  { label: i18n.t('AUTOMATION.OPERATING_DEVICE'), value: "device" },
  { label: i18n.t('AUTOMATION.ACTIVATION_SCENARIO'), value: "scene" },
  { label: i18n.t('AUTOMATION.TRIGGER_ALARM'), value: "alarm" },
];
export default {
  name: "ActionForm",
  components: { CommandDevice, SceneSelector, AlarmNotification },
  props: {
    data: {
      type: [Array],
      default: () => []
    }
  },
  data() {
    return {
      actions: [
          { type: "", typeOptions: actionTypeOptions, disabled: false }
        ]
    }
  },
  watch: {
    data: {
      handler(newValue) {
        if (newValue) {
          this.actions = JSON.parse(JSON.stringify(newValue));
          this.setActionTypeOptions();
        }
      },immediate: true
    }
  },
  created() {
    // this.setActionTypeOptions();
  },
  methods: {
    /**
     * @description: 初始化执行动作类型下拉列表
     * @return {*}
     */    
    setActionTypeOptions() {
      let list = JSON.parse(JSON.stringify(actionTypeOptions));
      this.actions.forEach(action => {
        if (action.type) {
          action.typeOptions = JSON.parse(JSON.stringify(list));
          let index = list.findIndex(item => item.value == action.type);
          list.splice(index, 1);
        }
      })
    },
    handleChangeActionType(action, v) {
    },
    /**
     * @description: 新增一个执行动作
     * @return {*}
     */    
    handleAddAction() {
      let result = this.actions.every(item => item.type != "");
      if (!result) {
        message_error(this.$t('AUTOMATION.ERROR.ACTION_TYPE'));
        return;
      }
      // 已选动作
      let list = this.actions.map(item => item.type);
      // 剔除已选动作
      let arr = actionTypeOptions.filter(type => !list.some(item => item == type.value));
      this.actions.push({ type: "", typeOptions: arr, disabled: false})
    },
    /**
     * @description: 删除动作
     * @param {*} action
     * @return {*}
     */    
     handleDeleteAction(action) {
      const index = this.actions.findIndex(item => item == action);
      this.actions.splice(index, 1);
      this.setActionTypeOptions();
      this.updateData();
    },
    /**
     * @description: 操作设备更改
     * @param {*} v
     * @return {*}
     */    
    handleCommandChange(action, v) {
      // for (const item in v) {
      //   action[item] = v[item];
      // }
      console.log("====handleCommandChange====", action, v)
      action.data = v;
      action.type = "device";
      this.updateData();
    },
    /**
     * @description: 场景更改
     * @param {*} v
     * @return {*}
     */    
    handleSceneChange(action, v) {
      action.type = "scene";
      action.value = v;
      this.updateData();
    },
    /**
     * @description: 通知更改
     * @param {*} v
     * @return {*}
     */    
    handleAlarmChange(action, v) {
      // for (const item in v) {
      //   action[item] = v[item];
      // }
      action.data = v;
      this.updateData();
    },
    /**
     * @description: 向父组件传值
     * @return {*}
     */    
    updateData() {
      this.actions.forEach(item => {
        delete item.typeOptions;
        delete item.disabled;
      })
      this.$emit("change", this.actions);
    },
    validate() {
      if (this.actions.length === 0) {
        message_error(this.$t('AUTOMATIN.ERROR.ACTION_TYPE'));
        return false;
      }
      for (let index = 0; index < this.actions.length; index++) {
        const item = this.actions[index];
        if (!item.type || item.type === "") {
          this.$refs.actionTypeRef[index].focus();
          message_error(this.$t('AUTOMATION.ERROR.ATLEAST_ONE_ACTION_TYPE'));
          return false;
        }
        console.log(this.$refs.commandRef, this.$refs.sceneRef, this.$refs.alarmRef)
        if (this.$refs.commandRef && this.$refs.commandRef.length > 0 && !this.$refs.commandRef[0].validate()) return false;
        if (this.$refs.sceneRef && this.$refs.sceneRef.length > 0 && !this.$refs.sceneRef[0].validate()) return false;
        if (this.$refs.alarmRef && this.$refs.alarmRef.length > 0 && !this.$refs.alarmRef[0].validate()) return false;
      }
      return true;
    },
<<<<<<< HEAD
    
=======
    /**
     * @description: 删除动作
     * @param {*} action
     * @return {*}
     */    
    handleDeleteAction(action) {
      const index = this.actions.findIndex(item => item == action);
      this.actions.splice(index, 1);
      this.setActionTypeOptions();
      this.updateData();
    },
>>>>>>> d200fc86
  }
}
</script>

<style scoped>

</style><|MERGE_RESOLUTION|>--- conflicted
+++ resolved
@@ -181,9 +181,6 @@
       }
       return true;
     },
-<<<<<<< HEAD
-    
-=======
     /**
      * @description: 删除动作
      * @param {*} action
@@ -195,7 +192,6 @@
       this.setActionTypeOptions();
       this.updateData();
     },
->>>>>>> d200fc86
   }
 }
 </script>
