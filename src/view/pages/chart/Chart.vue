--- conflicted
+++ resolved
@@ -566,7 +566,6 @@
 export default {
   data() {
     return {
-<<<<<<< HEAD
       equlist: [
         {
           business_id: "",
@@ -575,9 +574,6 @@
         },
       ],
       zlshow: false,
-=======
-      equlist: [],
->>>>>>> 39349e3a
       entity_id: "",
       isShowLeftNav: false,
       dialog: false,
@@ -702,7 +698,6 @@
   created() {
     this.chart_id = this.$route.query.chart_id;
     this.business_id = this.$route.query.business_id;
-<<<<<<< HEAD
     this.entity_id = this.business_id;
 
     this.equlist = [
@@ -713,8 +708,6 @@
       },
     ];
 
-=======
->>>>>>> 39349e3a
     this.changebuss(this.business_id);
     console.log("图表id");
     console.log(this.chart_id);
@@ -748,7 +741,6 @@
           console.log(data);
           if (data.code == 200) {
             var arr = data.data;
-<<<<<<< HEAD
 
             //最新页增加总览选项
             arr.unshift({
@@ -757,8 +749,6 @@
               name: "总览",
             });
 
-=======
->>>>>>> 39349e3a
             _that.equlist = arr;
 			_that.entity_id = arr[0].id;
           } else {
@@ -1075,7 +1065,6 @@
 
     // 打开面板模态框
     addpanel() {
-<<<<<<< HEAD
       //总览
       if (this.business_id == this.entity_id) {
         ApiService.post(AUTH.local_url + "/dashboard/business/component", {
@@ -1127,18 +1116,6 @@
             this.paneldialog = true;
           } else if (data.code == 401) {
             this.$store.dispatch(REFRESH).then(() => {});
-=======
-      ApiService.post(AUTH.local_url + "/dashboard/list", {
-        chart_id: this.chart_id,
-      }).then(({ data }) => {
-        console.log("获取面板列表");
-        console.log(data);
-        if (data.code == 200) {
-          if (data.data.length > 0) {
-            // 编辑
-            this.isedit = 1;
-            this.panelarr = data.data;
->>>>>>> 39349e3a
           } else {
             // 新增
             this.isedit = 0;
