--- conflicted
+++ resolved
@@ -1,14 +1,10 @@
 import axios from "axios";
 import JwtService from "@/core/services/jwt.service";
-import { local_url } from "./LocalUrl";
 import {message_error} from "@/utils/helpers";
 
 
-<<<<<<< HEAD
-=======
 const local_url = process.env.VUE_APP_BASE_URL  || document.location.origin;
 
->>>>>>> 24505ad7
 // 创建 axios 实例
 const instance = axios.create({
     baseURL: local_url + (local_url.endsWith("/") ? "api" : "/api"),
