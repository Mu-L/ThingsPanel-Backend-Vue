--- conflicted
+++ resolved
@@ -2,72 +2,8 @@
 import { inject } from 'vue';
 import type { IConfigCtx } from '@/components/panel/card';
 import { $t } from '@/locales';
-<<<<<<< HEAD
-import { deviceDatas, deviceDetail } from './api';
-=======
->>>>>>> 413abf90
 
 const ctx = inject<IConfigCtx>('config-ctx')!;
-<<<<<<< HEAD
-
-const props = defineProps<{
-  data: ICardData;
-}>();
-
-const clickSwitch: () => void = async () => {
-  const arr: any = props?.data?.dataSource;
-  const device_id = arr.deviceSource[0]?.deviceId ?? '';
-  if (device_id) {
-    const obj = {
-      device_id,
-      value: JSON.stringify({
-        switch: flag.value ? 1 : 0
-      })
-    };
-    await deviceDatas(obj);
-  } else {
-    console.log('获取不到设备参数');
-  }
-};
-
-const blurClick: () => void = () => {
-  console.log(active0.value === '0', active1.value);
-  if (active0.value === '1' || active1.value === '0') {
-    flag.value = active0.value === '1';
-    clickSwitch();
-  } else {
-    console.log('获取不到设备参数');
-  }
-};
-
-const setSeries: (obj: any) => void = async obj => {
-  const arr: any = props?.data?.dataSource;
-  const querDetail = {
-    device_id: obj.deviceSource[0]?.deviceId ?? '',
-    keys: arr.deviceSource[0].metricsId
-  };
-  if (querDetail.device_id && querDetail.keys) {
-    const detail = await deviceDetail(querDetail);
-    const theValue = detail?.data?.[0].value;
-    if (theValue === 0) {
-      active1.value = '0';
-    } else if (theValue === 1) {
-      active0.value = '1';
-    }
-    flag.value = active0.value === '1';
-  }
-};
-
-watch(
-  () => props.data?.dataSource?.deviceSource,
-  () => {
-    console.log(props?.data?.dataSource, $t('common.test'));
-    setSeries(props?.data?.dataSource);
-  },
-  { deep: true, immediate: true }
-);
-=======
->>>>>>> 413abf90
 </script>
 
 <template>
